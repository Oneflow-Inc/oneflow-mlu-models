# oneflow-cambricon-models

## ResNet50

<<<<<<< HEAD
在 MLU 370 上使用 ResNet50 训练和推理 ImageNet，详细文档见[这里](resnet50-imagenet/README.md)。
=======
在 MLU 370 上使用resnet50训练和推理imagenet，详细文档见[这里](resnet50-imagenet/README.md)。

>>>>>>> 5ce679b9
需要先将路径切换到 oneflow-cambricon-models/resnet50-imagenet/ 下。

#### 数据集准备

需要 ImageNet 数据集，并且默认存放在 /ssd/dataset/ImageNet/extract 目录下，如果您的 ImageNet 数据集在其他路径中存放，请在脚本后面输入数据集路径来指定，详情见下方**其他选项**中描述。

#### 训练

训练默认使用 ImageNet 数据集，和 ResNet50 网络。

单卡训练
```shell
python3 main.py
```

多卡 DDP 训练

```shell
python3 -m oneflow.distributed.launch --nproc_per_node 4 main.py --multiprocessing-distributed
```

#### 推理

推理只需要在训练命令的基础上加上 `-e` 选项即可，此时会在 imagenet 的验证集上进行推理。

单卡推理
```shell
python3 main.py -e
```
多卡 DDP 推理
```shell
python3 -m oneflow.distributed.launch --nproc_per_node 4 main.py --multiprocessing-distributed -e
```

<<<<<<< HEAD
### 其他选项
- 如果需要更改网络，可以使用 `-a` 选项。例如要训练 ResNet18，则可以运行如下命令。可以支持 flowvision.models 中的网络。
=======
#### 其他选项
- 如果需要更改网络，可以使用 `-a` 选项。例如要训练 ResNet50，则可以运行如下命令。可以支持 flowvision.models 中的网络。
>>>>>>> 5ce679b9
```shell
python3 main.py -a resnet18
```

- 如果 ImageNet 数据集没有放在 /ssd/dataset/ImageNet/extract 下，可以手动指定位置，例如
```shell
python3 main.py /path/to/your/dataset/extract
```
- 如果没有 ImageNet 数据集，可以使用 `--dummy` 来生成随机数据作为训练数据。
```shell
python3 main.py -a resnet50 --dummy
```
- 其他常用选项有：`-b` 设置 batch size，`-p` 设置多少 iter 输出一次日志，`--lr` 设置学习率等。详细操作可以阅读[文档](resnet50-imagenet/README.md)

---

## libai-gpt2

在 MLU 370 上使用 GPT2 微调以及推理 StableDiffusion 的咒语。

#### 推理

```shell
git clone --recursive https://github.com/Oneflow-Inc/oneflow-cambricon-models.git
cd oneflow-cambricon-models/libai
pip install pybind11
pip install -e .
```

libai的gpt2推理实现是在projects/MagicPrompt文件夹中，这个Magicprompt是我们自己用gpt2预训练后做推理的项目，用于将一个简单的句子转换成stable diffusion的咒语。接着把从 `https://oneflow-static.oss-cn-beijing.aliyuncs.com/oneflow-model.zip` 这里下载的模型解压到任意路径，并在 libai/ 下全局搜索`/data/home/magicprompt`将其替换为解压后的模型路径，我们就可以跑起来gpt2生成咒语的推理脚本了。

单卡模式运行命令如下：

```shell
python3 -m oneflow.distributed.launch projects/MagicPrompt/pipeline.py 1
```

4卡模型并行+流水并行运行命令如下：

```shell
"""
修改libai/projects/MagicPrompt/pipeline.py 94-94行
data_parallel=1,
tensor_parallel=2,
pipeline_parallel=2,
pipeline_stage_id=[0] * 6 + [1] * 6,
pipeline_num_layers=12,
"""
python3 -m oneflow.distributed.launch --nproc_per_node 4 projects/MagicPrompt/pipeline.py
```
#### 训练微调

训练只需要下载数据集 (`wget http://oneflow-public.oss-cn-beijing.aliyuncs.com/datasets/libai/magicprompt/magicprompt.zip`) 并且修改下`projects/MagicPrompt/configs/gpt2_training.py`第13到15行的路径就可以了。然后执行下面的命令进行单卡的训练：

```shell
bash tools/train.sh tools/train_net.py projects/MagicPrompt/configs/gpt2_training.py 1
```

如果要训练多卡的数据，则只需要调整 `libai/projects/MagicPrompt/configs/gpt2_training.py` 第67行的dist即可，比如4卡的数据并行可以将其调整为：

```shell
dist=dict(
            data_parallel_size=4,
            tensor_parallel_size=1,
            pipeline_parallel_size=1,
            # pipeline_num_layers = 12,
            # custom_pipeline_stage_id = [0] * 6 + [1] * 6,
            # pipeline_num_layers=model.cfg.hidden_layers,
        ),
```

然后使用如下的命令进行训练：

```shell
bash tools/train.sh tools/train_net.py projects/MagicPrompt/configs/gpt2_training.py 4
```<|MERGE_RESOLUTION|>--- conflicted
+++ resolved
@@ -2,12 +2,8 @@
 
 ## ResNet50
 
-<<<<<<< HEAD
 在 MLU 370 上使用 ResNet50 训练和推理 ImageNet，详细文档见[这里](resnet50-imagenet/README.md)。
-=======
-在 MLU 370 上使用resnet50训练和推理imagenet，详细文档见[这里](resnet50-imagenet/README.md)。
 
->>>>>>> 5ce679b9
 需要先将路径切换到 oneflow-cambricon-models/resnet50-imagenet/ 下。
 
 #### 数据集准备
@@ -42,13 +38,9 @@
 python3 -m oneflow.distributed.launch --nproc_per_node 4 main.py --multiprocessing-distributed -e
 ```
 
-<<<<<<< HEAD
 ### 其他选项
 - 如果需要更改网络，可以使用 `-a` 选项。例如要训练 ResNet18，则可以运行如下命令。可以支持 flowvision.models 中的网络。
-=======
-#### 其他选项
-- 如果需要更改网络，可以使用 `-a` 选项。例如要训练 ResNet50，则可以运行如下命令。可以支持 flowvision.models 中的网络。
->>>>>>> 5ce679b9
+
 ```shell
 python3 main.py -a resnet18
 ```
